import {
  BigNumber,
  Contract,
  providers,
  Transaction,
  utils,
  Wallet,
} from 'ethers';
import axios from 'axios';
// import fs from 'fs/promises';
import { promises as fs } from 'fs';
import { TokenListType, TokenValue, walletPath } from './base';
import { EVMNonceManager } from './evm.nonce';
import NodeCache from 'node-cache';
import { EvmTxStorage } from './evm.tx-storage';
import fse from 'fs-extra';
import { ConfigManagerCertPassphrase } from './config-manager-cert-passphrase';
import { logger } from './logger';
<<<<<<< HEAD
import {
  HttpException,
  INVALID_NONCE_ERROR_MESSAGE,
  INVALID_NONCE_ERROR_CODE,
} from './error-handler';
=======
import { ReferenceCountingCloseable } from './refcounting-closeable';
>>>>>>> a940a2a6

// information about an Ethereum token
export interface TokenInfo {
  chainId: number;
  address: string;
  name: string;
  symbol: string;
  decimals: number;
}

export type NewBlockHandler = (bn: number) => void;

export type NewDebugMsgHandler = (msg: any) => void;

export class EthereumBase {
  private _provider;
  protected tokenList: TokenInfo[] = [];
  private _tokenMap: Record<string, TokenInfo> = {};
  // there are async values set in the constructor
  private _ready: boolean = false;
  private _initializing: boolean = false;
  private _initPromise: Promise<void> = Promise.resolve();

  public chainName;
  public chainId;
  public rpcUrl;
  public gasPriceConstant;
  private _gasLimit;
  public tokenListSource: string;
  public tokenListType: TokenListType;
  public cache: NodeCache;
  private readonly _refCountingHandle: string;
  private readonly _nonceManager: EVMNonceManager;
  private readonly _txStorage: EvmTxStorage;

  constructor(
    chainName: string,
    chainId: number,
    rpcUrl: string,
    tokenListSource: string,
    tokenListType: TokenListType,
    gasPriceConstant: number,
    gasLimit: number,
    nonceDbPath: string,
    transactionDbPath: string
  ) {
    this._provider = new providers.StaticJsonRpcProvider(rpcUrl);
    this.chainName = chainName;
    this.chainId = chainId;
    this.rpcUrl = rpcUrl;
    this.gasPriceConstant = gasPriceConstant;
    this.tokenListSource = tokenListSource;
    this.tokenListType = tokenListType;
<<<<<<< HEAD
    this._nonceManager = new EVMNonceManager(chainName, chainId);
=======

    this._refCountingHandle = ReferenceCountingCloseable.createHandle();
    this._nonceManager = new EVMNonceManager(chainName, chainId, nonceDbPath);
    this._nonceManager.declareOwnership(this._refCountingHandle);
>>>>>>> a940a2a6
    this.cache = new NodeCache({ stdTTL: 3600 }); // set default cache ttl to 1hr
    this._gasLimit = gasLimit;
    this._txStorage = EvmTxStorage.getInstance(
      transactionDbPath,
      this._refCountingHandle
    );
  }

  ready(): boolean {
    return this._ready;
  }

  public get provider() {
    return this._provider;
  }

  public get gasLimit() {
    return this._gasLimit;
  }

  public events() {
    this._provider._events.map(function (event) {
      return [event.tag];
    });
  }

  public onNewBlock(func: NewBlockHandler) {
    this._provider.on('block', func);
  }

  public onDebugMessage(func: NewDebugMsgHandler) {
    this._provider.on('debug', func);
  }

  async init(): Promise<void> {
    if (!this.ready() && !this._initializing) {
      this._initializing = true;
      await this._nonceManager.init(this.provider);
<<<<<<< HEAD
=======

>>>>>>> a940a2a6
      this._initPromise = this.loadTokens(
        this.tokenListSource,
        this.tokenListType
      ).then(() => {
        this._ready = true;
        this._initializing = false;
      });
    }
    return this._initPromise;
  }

  async loadTokens(
    tokenListSource: string,
    tokenListType: TokenListType
  ): Promise<void> {
    this.tokenList = await this.getTokenList(tokenListSource, tokenListType);
    if (this.tokenList) {
      this.tokenList.forEach(
        (token: TokenInfo) => (this._tokenMap[token.symbol] = token)
      );
    }
  }

  // returns a Tokens for a given list source and list type
  async getTokenList(
    tokenListSource: string,
    tokenListType: TokenListType
  ): Promise<TokenInfo[]> {
    let tokens;
    if (tokenListType === 'URL') {
      ({
        data: { tokens },
      } = await axios.get(tokenListSource));
    } else {
      ({ tokens } = JSON.parse(await fs.readFile(tokenListSource, 'utf8')));
    }
    return tokens;
  }

  public get nonceManager() {
    return this._nonceManager;
  }

  public get txStorage(): EvmTxStorage {
    return this._txStorage;
  }

  // ethereum token lists are large. instead of reloading each time with
  // getTokenList, we can read the stored tokenList value from when the
  // object was initiated.
  public get storedTokenList(): TokenInfo[] {
    return this.tokenList;
  }

  // return the Token object for a symbol
  getTokenForSymbol(symbol: string): TokenInfo | null {
    return this._tokenMap[symbol] ? this._tokenMap[symbol] : null;
  }

  getWalletFromPrivateKey(privateKey: string): Wallet {
    return new Wallet(privateKey, this._provider);
  }
  // returns Wallet for an address
  // TODO: Abstract-away into base.ts
  async getWallet(address: string): Promise<Wallet> {
    const path = `${walletPath}/${this.chainName}`;

    const encryptedPrivateKey: string = await fse.readFile(
      `${path}/${address}.json`,
      'utf8'
    );

    const passphrase = ConfigManagerCertPassphrase.readPassphrase();
    if (!passphrase) {
      throw new Error('missing passphrase');
    }
    return await this.decrypt(encryptedPrivateKey, passphrase);
  }

  encrypt(privateKey: string, password: string): Promise<string> {
    const wallet = this.getWalletFromPrivateKey(privateKey);
    return wallet.encrypt(password);
  }

  async decrypt(
    encryptedPrivateKey: string,
    password: string
  ): Promise<Wallet> {
    const wallet = await Wallet.fromEncryptedJson(
      encryptedPrivateKey,
      password
    );
    return wallet.connect(this._provider);
  }

  // returns the Native balance, convert BigNumber to string
  async getNativeBalance(wallet: Wallet): Promise<TokenValue> {
    const balance = await wallet.getBalance();
    return { value: balance, decimals: 18 };
  }

  // returns the balance for an ERC-20 token
  async getERC20Balance(
    contract: Contract,
    wallet: Wallet,
    decimals: number
  ): Promise<TokenValue> {
    logger.info('Requesting balance for owner ' + wallet.address + '.');
    const balance: BigNumber = await contract.balanceOf(wallet.address);
    logger.info(
      `Raw balance of ${contract.address} for ` +
        `${wallet.address}: ${balance.toString()}`
    );
    return { value: balance, decimals: decimals };
  }

  // returns the allowance for an ERC-20 token
  async getERC20Allowance(
    contract: Contract,
    wallet: Wallet,
    spender: string,
    decimals: number
  ): Promise<TokenValue> {
    logger.info(
      'Requesting spender ' +
        spender +
        ' allowance for owner ' +
        wallet.address +
        '.'
    );
    const allowance = await contract.allowance(wallet.address, spender);
    logger.info(allowance);
    return { value: allowance, decimals: decimals };
  }

  // returns an ethereum TransactionResponse for a txHash.
  async getTransaction(txHash: string): Promise<providers.TransactionResponse> {
    return this._provider.getTransaction(txHash);
  }

  // caches transaction receipt once they arrive
  cacheTransactionReceipt(tx: providers.TransactionReceipt) {
    this.cache.set(tx.transactionHash, tx); // transaction hash is used as cache key since it is unique enough
  }

  // returns an ethereum TransactionReceipt for a txHash if the transaction has been mined.
  async getTransactionReceipt(
    txHash: string
  ): Promise<providers.TransactionReceipt | null> {
    if (this.cache.keys().includes(txHash)) {
      // If it's in the cache, return the value in cache, whether it's null or not
      return this.cache.get(txHash) as providers.TransactionReceipt;
    } else {
      // If it's not in the cache,
      const fetchedTxReceipt = await this._provider.getTransactionReceipt(
        txHash
      );

      this.cache.set(txHash, fetchedTxReceipt); // Cache the fetched receipt, whether it's null or not

      if (!fetchedTxReceipt) {
        this._provider.once(txHash, this.cacheTransactionReceipt.bind(this));
      }

      return fetchedTxReceipt;
    }
  }

  // adds allowance by spender to transfer the given amount of Token
  async approveERC20(
    contract: Contract,
    wallet: Wallet,
    spender: string,
    amount: BigNumber,
    nonce?: number,
    maxFeePerGas?: BigNumber,
    maxPriorityFeePerGas?: BigNumber,
    gasPrice?: number
  ): Promise<Transaction> {
    logger.info(
      'Calling approve method called for spender ' +
        spender +
        ' requesting allowance ' +
        amount.toString() +
        ' from owner ' +
        wallet.address +
        '.'
    );
    if (!nonce) {
      nonce = await this.nonceManager.getNextNonce(wallet.address);
    } else {
      const isValid: boolean = await this.nonceManager.isValidNonce(
        wallet.address,
        nonce
      );

      if (!isValid) {
        throw new HttpException(
          500,
          INVALID_NONCE_ERROR_MESSAGE + nonce,
          INVALID_NONCE_ERROR_CODE
        );
      }
    }
    const params: any = {
      gasLimit: '100000',
      nonce: nonce,
    };
    if (maxFeePerGas || maxPriorityFeePerGas) {
      params.maxFeePerGas = maxFeePerGas;
      params.maxPriorityFeePerGas = maxPriorityFeePerGas;
    } else if (gasPrice) {
      params.gasPrice = (gasPrice * 1e9).toFixed(0);
    }
    const response = await contract.approve(spender, amount, params);
    logger.info(response);
    await this.nonceManager.commitNonce(wallet.address, nonce);
    return response;
  }

  public getTokenBySymbol(tokenSymbol: string): TokenInfo | undefined {
    return this.tokenList.find(
      (token: TokenInfo) =>
        token.symbol.toUpperCase() === tokenSymbol.toUpperCase()
    );
  }

  // returns the current block number
  async getCurrentBlockNumber(): Promise<number> {
    return this._provider.getBlockNumber();
  }

  // cancel transaction
  async cancelTxWithGasPrice(
    wallet: Wallet,
    nonce: number,
    gasPrice: number
  ): Promise<Transaction> {
    const tx = {
      from: wallet.address,
      to: wallet.address,
      value: utils.parseEther('0'),
      nonce: nonce,
      gasPrice: (gasPrice * 1e9).toFixed(0),
    };
    const response = await wallet.sendTransaction(tx);
    await this.nonceManager.commitNonce(wallet.address, nonce);
    logger.info(response);

    return response;
  }

  async close() {
    await this._nonceManager.close(this._refCountingHandle);
    await this._txStorage.close(this._refCountingHandle);
  }
}<|MERGE_RESOLUTION|>--- conflicted
+++ resolved
@@ -16,15 +16,12 @@
 import fse from 'fs-extra';
 import { ConfigManagerCertPassphrase } from './config-manager-cert-passphrase';
 import { logger } from './logger';
-<<<<<<< HEAD
 import {
   HttpException,
   INVALID_NONCE_ERROR_MESSAGE,
   INVALID_NONCE_ERROR_CODE,
 } from './error-handler';
-=======
 import { ReferenceCountingCloseable } from './refcounting-closeable';
->>>>>>> a940a2a6
 
 // information about an Ethereum token
 export interface TokenInfo {
@@ -78,14 +75,10 @@
     this.gasPriceConstant = gasPriceConstant;
     this.tokenListSource = tokenListSource;
     this.tokenListType = tokenListType;
-<<<<<<< HEAD
-    this._nonceManager = new EVMNonceManager(chainName, chainId);
-=======
 
     this._refCountingHandle = ReferenceCountingCloseable.createHandle();
     this._nonceManager = new EVMNonceManager(chainName, chainId, nonceDbPath);
     this._nonceManager.declareOwnership(this._refCountingHandle);
->>>>>>> a940a2a6
     this.cache = new NodeCache({ stdTTL: 3600 }); // set default cache ttl to 1hr
     this._gasLimit = gasLimit;
     this._txStorage = EvmTxStorage.getInstance(
@@ -124,10 +117,7 @@
     if (!this.ready() && !this._initializing) {
       this._initializing = true;
       await this._nonceManager.init(this.provider);
-<<<<<<< HEAD
-=======
-
->>>>>>> a940a2a6
+
       this._initPromise = this.loadTokens(
         this.tokenListSource,
         this.tokenListType
