--- conflicted
+++ resolved
@@ -1,10 +1,7 @@
 import { Router } from 'express';
 import { asyncHandler } from '../services/error-handler';
 import { PangolinConfig } from './pangolin/pangolin.config';
-<<<<<<< HEAD
-=======
 import { QuickswapConfig } from './quickswap/quickswap.config';
->>>>>>> 367c6049
 import { PerpConfig } from './perp/perp.config';
 import { SushiswapConfig } from './sushiswap/sushiswap.config';
 import { TraderjoeConfig } from './traderjoe/traderjoe.config';
@@ -34,14 +31,11 @@
             available_networks: PangolinConfig.config.availableNetworks,
           },
           {
-<<<<<<< HEAD
-=======
             name: 'quickswap',
             trading_type: QuickswapConfig.config.tradingTypes,
             available_networks: QuickswapConfig.config.availableNetworks,
           },
           {
->>>>>>> 367c6049
             name: 'perp',
             trading_type: PerpConfig.config.tradingTypes('perp'),
             available_networks: PerpConfig.config.availableNetworks,
