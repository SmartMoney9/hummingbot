--- conflicted
+++ resolved
@@ -67,14 +67,10 @@
     ArbitrageStrategy,
     ArbitrageMarketPair
 )
-<<<<<<< HEAD
 from hummingbot.strategy.discovery import (
     DiscoveryStrategy,
     DiscoveryMarketPair
 )
-from hummingbot.cli.settings import get_erc20_token_addresses
-=======
->>>>>>> 89c426e5
 from hummingbot.cli.utils.exchange_rate_conversion import ExchangeRateConversion
 
 s_logger = None
