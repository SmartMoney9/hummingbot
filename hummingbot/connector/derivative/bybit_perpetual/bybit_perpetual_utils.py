--- conflicted
+++ resolved
@@ -13,11 +13,7 @@
 
 # Bybit fees: https://help.bybit.com/hc/en-us/articles/360039261154
 # Fees have to be expressed as percent value
-<<<<<<< HEAD
-DEFAULT_FEES = [0, 0.075]
-=======
 DEFAULT_FEES = [-0.025, 0.075]
->>>>>>> 510f6571
 
 
 # USE_ETHEREUM_WALLET not required because default value is false
@@ -33,13 +29,36 @@
     return hb_trading_pair.replace("-", "")
 
 
-<<<<<<< HEAD
-def rest_api_url_for_endpoint(endpoint: Dict[str, str],
-                              domain: Optional[str] = None,
-                              trading_pair: Optional[str] = None) -> str:
+def is_linear_perpetual(trading_pair: str) -> bool:
+    """
+    Returns True if trading_pair is in USDT(Linear) Perpetual
+    """
+    _, quote_asset = trading_pair.split("-")
+    return quote_asset == "USDT"
+
+
+def get_rest_api_market_for_endpoint(trading_pair: Optional[str] = None) -> str:
+    if trading_pair and is_linear_perpetual(trading_pair):
+        market = "linear"
+    else:
+        market = "non_linear"
+    return market
+
+
+def rest_api_path_for_endpoint(endpoint: Dict[str, str],
+                               trading_pair: Optional[str] = None) -> str:
+    market = get_rest_api_market_for_endpoint(trading_pair)
+    return endpoint[market]
+
+
+def rest_api_url_for_endpoint(endpoint: str, domain: Optional[str] = None) -> str:
     variant = domain if domain else "bybit_perpetual_main"
-    market = get_rest_api_market_for_endpoint(trading_pair)
-    return CONSTANTS.REST_URLS.get(variant) + endpoint[market]
+    return CONSTANTS.REST_URLS.get(variant) + endpoint
+
+
+def get_pair_specific_limit_id(base_limit_id: str, trading_pair: str) -> str:
+    limit_id = f"{base_limit_id}-{trading_pair}"
+    return limit_id
 
 
 def get_rest_api_limit_id_for_endpoint(endpoint: Dict[str, str],
@@ -49,43 +68,6 @@
     if trading_pair is not None:
         limit_id = get_pair_specific_limit_id(limit_id, trading_pair)
     return limit_id
-
-
-def get_rest_api_market_for_endpoint(trading_pair: Optional[str] = None) -> str:
-    if trading_pair:
-        _, quote_asset = trading_pair.split("-")
-        market = LINEAR_MARKET if quote_asset == "USDT" else NON_LINEAR_MARKET
-    else:
-        market = NON_LINEAR_MARKET
-    return market
-
-
-def get_pair_specific_limit_id(base_limit_id: str, trading_pair: str) -> str:
-    limit_id = f"{base_limit_id}-{trading_pair}"
-    return limit_id
-=======
-def is_linear_perpetual(trading_pair: str) -> bool:
-    """
-    Returns True if trading_pair is in USDT(Linear) Perpetual
-    """
-    _, quote_asset = trading_pair.split("-")
-    return quote_asset == "USDT"
-
-
-def rest_api_path_for_endpoint(endpoint: Dict[str, str],
-                               trading_pair: Optional[str] = None) -> str:
-    if trading_pair and is_linear_perpetual(trading_pair):
-        market = "linear"
-    else:
-        market = "non_linear"
-
-    return endpoint[market]
-
-
-def rest_api_url_for_endpoint(endpoint: str, domain: Optional[str] = None) -> str:
-    variant = domain if domain else "bybit_perpetual_main"
-    return CONSTANTS.REST_URLS.get(variant) + endpoint
->>>>>>> 510f6571
 
 
 def wss_url(connector_variant_label: Optional[str]) -> str:
@@ -105,21 +87,13 @@
 KEYS = {
     "bybit_perpetual_api_key":
         ConfigVar(key="bybit_perpetual_api_key",
-<<<<<<< HEAD
-                  prompt="Enter your Bybit API key >>> ",
-=======
                   prompt="Enter your Bybit Perpetual API key >>> ",
->>>>>>> 510f6571
                   required_if=using_exchange("bybit_perpetual"),
                   is_secure=True,
                   is_connect_key=True),
     "bybit_perpetual_secret_key":
         ConfigVar(key="bybit_perpetual_secret_key",
-<<<<<<< HEAD
-                  prompt="Enter your Bybit secret key >>> ",
-=======
                   prompt="Enter your Bybit Perpetual secret key >>> ",
->>>>>>> 510f6571
                   required_if=using_exchange("bybit_perpetual"),
                   is_secure=True,
                   is_connect_key=True),
@@ -128,31 +102,18 @@
 OTHER_DOMAINS = ["bybit_perpetual_testnet"]
 OTHER_DOMAINS_PARAMETER = {"bybit_perpetual_testnet": "bybit_perpetual_testnet"}
 OTHER_DOMAINS_EXAMPLE_PAIR = {"bybit_perpetual_testnet": "BTC-USDT"}
-<<<<<<< HEAD
-OTHER_DOMAINS_DEFAULT_FEES = {"bybit_perpetual_testnet": [0, 0.075]}
-=======
 OTHER_DOMAINS_DEFAULT_FEES = {"bybit_perpetual_testnet": [-0.025, 0.075]}
->>>>>>> 510f6571
 OTHER_DOMAINS_KEYS = {
     "bybit_perpetual_testnet": {
         "bybit_perpetual_testnet_api_key":
             ConfigVar(key="bybit_perpetual_testnet_api_key",
-<<<<<<< HEAD
-                      prompt="Enter your Bybit API key >>> ",
-=======
                       prompt="Enter your Bybit Perpetual Testnet API key >>> ",
->>>>>>> 510f6571
                       required_if=using_exchange("bybit_perpetual_testnet"),
                       is_secure=True,
                       is_connect_key=True),
         "bybit_perpetual_testnet_secret_key":
-<<<<<<< HEAD
-            ConfigVar(key="bybit_testnet_secret_key",
-                      prompt="Enter your Bybit secret key >>> ",
-=======
             ConfigVar(key="bybit_perpetual_testnet_secret_key",
                       prompt="Enter your Bybit Perpetual Testnet secret key >>> ",
->>>>>>> 510f6571
                       required_if=using_exchange("bybit_perpetual_testnet"),
                       is_secure=True,
                       is_connect_key=True),
