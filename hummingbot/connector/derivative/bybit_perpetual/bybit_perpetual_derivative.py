import asyncio
import copy
import logging
import time
import warnings
from decimal import Decimal
from typing import Any, AsyncIterable, Dict, List, Optional

import aiohttp
import pandas as pd
import ujson
from async_timeout import timeout

import hummingbot.connector.derivative.bybit_perpetual.bybit_perpetual_constants as CONSTANTS
import hummingbot.connector.derivative.bybit_perpetual.bybit_perpetual_utils as bybit_utils
from hummingbot.connector.client_order_tracker import ClientOrderTracker
from hummingbot.connector.derivative.bybit_perpetual.bybit_perpetual_api_order_book_data_source import \
    BybitPerpetualAPIOrderBookDataSource as OrderBookDataSource
from hummingbot.connector.derivative.bybit_perpetual.bybit_perpetual_auth import BybitPerpetualAuth
from hummingbot.connector.derivative.bybit_perpetual.bybit_perpetual_order_book_tracker import (
    BybitPerpetualOrderBookTracker
)
from hummingbot.connector.derivative.bybit_perpetual.bybit_perpetual_user_stream_tracker import (
    BybitPerpetualUserStreamTracker
)
from hummingbot.connector.derivative.bybit_perpetual.bybit_perpetual_websocket_adaptor import (
    BybitPerpetualWebSocketAdaptor
)
from hummingbot.connector.derivative.perpetual_budget_checker import PerpetualBudgetChecker
from hummingbot.connector.derivative.position import Position
from hummingbot.connector.exchange_base import ExchangeBase
from hummingbot.connector.perpetual_trading import PerpetualTrading
from hummingbot.connector.trading_rule import TradingRule
from hummingbot.connector.utils import combine_to_hb_trading_pair, get_new_client_order_id
from hummingbot.core.api_throttler.async_throttler import AsyncThrottler
from hummingbot.core.data_type.cancellation_result import CancellationResult
from hummingbot.core.data_type.common import OrderType, PositionAction, PositionMode, PositionSide, TradeType
from hummingbot.core.data_type.funding_info import FundingInfo
from hummingbot.core.data_type.in_flight_order import InFlightOrder, OrderState, OrderUpdate, TradeUpdate
from hummingbot.core.data_type.limit_order import LimitOrder
from hummingbot.core.data_type.order_book import OrderBook
from hummingbot.core.data_type.trade_fee import TokenAmount, TradeFeeBase
from hummingbot.core.event.events import (
    AccountEvent,
    FundingPaymentCompletedEvent,
    MarketEvent,
    PositionModeChangeEvent,
)
from hummingbot.core.network_iterator import NetworkStatus
from hummingbot.core.utils.async_utils import safe_ensure_future, safe_gather
from hummingbot.logger import HummingbotLogger

s_decimal_NaN = Decimal("nan")
s_decimal_0 = Decimal(0)


class BybitPerpetualDerivative(ExchangeBase, PerpetualTrading):
    _logger = None

    _DEFAULT_TIME_IN_FORCE = "GoodTillCancel"
    SHORT_POLL_INTERVAL = 5.0
    UPDATE_TRADING_RULES_INTERVAL = 60.0
    LONG_POLL_INTERVAL = 120.0

    @classmethod
    def logger(cls) -> HummingbotLogger:
        if cls._logger is None:
            cls._logger = logging.getLogger(__name__)
        return cls._logger

    def __init__(self,
                 bybit_perpetual_api_key: str = None,
                 bybit_perpetual_secret_key: str = None,
                 trading_pairs: Optional[List[str]] = None,
                 trading_required: bool = True,
                 domain: Optional[str] = None):

        ExchangeBase.__init__(self)
        PerpetualTrading.__init__(self)

        self._trading_pairs = trading_pairs
        self._trading_required = trading_required
        self._domain = domain
        self._shared_client = None
        self._last_timestamp = 0
        self._real_time_balance_update = False
        self._status_poll_notifier = asyncio.Event()
        self._funding_fee_poll_notifier = asyncio.Event()

        self._client_order_tracker: ClientOrderTracker = ClientOrderTracker(connector=self)
        self._trading_rules = {}
        self._last_trade_history_timestamp = None
        self._next_funding_fee_timestamp = bybit_utils.get_next_funding_timestamp(time.time())

        self._throttler = self._get_throttler_instance()
        self._auth: BybitPerpetualAuth = BybitPerpetualAuth(api_key=bybit_perpetual_api_key,
                                                            secret_key=bybit_perpetual_secret_key)
        self._order_book_tracker = BybitPerpetualOrderBookTracker(
            session=self._aiohttp_client(),
            throttler=self._throttler,
            trading_pairs=trading_pairs,
            domain=domain)
        self._user_stream_tracker = BybitPerpetualUserStreamTracker(self._auth, domain=domain)
        self._budget_checker = PerpetualBudgetChecker(self)

        # Set Position Mode depending on the Perpetual Market
        if not self._domain:
            self.set_position_mode(PositionMode.HEDGE)

        # Tasks
        self._funding_fee_polling_task = None
        self._user_funding_fee_polling_task = None
        self._status_polling_task = None
        self._user_stream_tracker_task = None
        self._user_stream_event_listener_task = None
        self._trading_rules_polling_task = None

    @property
    def name(self) -> str:
        return CONSTANTS.EXCHANGE_NAME

    @property
    def trading_rules(self) -> Dict[str, TradingRule]:
        return self._trading_rules

    @property
    def in_flight_orders(self) -> Dict[str, InFlightOrder]:
        return self._client_order_tracker.active_orders

    @property
    def status_dict(self) -> Dict[str, bool]:
        """
        A dictionary of statuses of various exchange's components. Used to determine if the connector is ready
        """
        return {
            "order_books_initialized": self._order_book_tracker.ready,
            "account_balance": not self._trading_required or len(self._account_balances) > 0,
            "trading_rule_initialized": len(self._trading_rules) > 0,
            "user_stream_initialized": not self._trading_required
            or self._user_stream_tracker.data_source.last_recv_time > 0,
            "funding_info": self._order_book_tracker.is_funding_info_initialized()
        }

    @property
    def ready(self) -> bool:
        """
        Determines if the connector is ready.
        :return True when all statuses pass, this might take 5-10 seconds for all the connector's components and
        services to be ready.
        """
        return all(self.status_dict.values())

    @property
    def order_books(self) -> Dict[str, OrderBook]:
        return self._order_book_tracker.order_books

    @property
    def limit_orders(self) -> List[LimitOrder]:
        return [order.to_limit_order() for order in self._client_order_tracker.all_orders.values()]

    @property
    def tracking_states(self) -> Dict[str, Any]:
        """
        :return: active in-flight order in JSON format. Used to save order entries into local sqlite database.
        """
        return {
            client_oid: order.to_json()
            for client_oid, order in self._client_order_tracker.active_orders.items()
            if not order.is_done
        }

    @property
    def budget_checker(self) -> PerpetualBudgetChecker:
        return self._budget_checker

    async def _set_position_mode(self, position_mode: PositionMode):
        """
        An overwriten method from the base class that sends a request to change the position mode first
        :param position_mode: PositionMode.ONEWAY or PositionMode.HEDGE
        """
        mode = CONSTANTS.POSITION_MODE_API_HEDGE if position_mode == PositionMode.HEDGE else CONSTANTS.POSITION_MODE_API_ONEWAY

        if self._trading_pairs is not None:
            for trading_pair in self._trading_pairs:
                is_linear = bybit_utils.is_linear_perpetual(trading_pair)

                if not is_linear:
                    #  Inverse Perpetuals don't have set_position_mode()
                    raise Exception("Inverse Perpetuals don't allow for a position mode change.")

                symbol = await self._trading_pair_symbol(trading_pair)
                body_params = {"symbol": symbol, "mode": mode}

                response = await self._api_request(
                    method="POST",
                    endpoint=CONSTANTS.SET_POSITION_MODE_URL,
                    body=body_params,
                    is_auth_required=True,
                )

                response_code = response["ret_code"]

                if response_code not in [CONSTANTS.RET_CODE_OK, CONSTANTS.RET_CODE_MODE_NOT_MODIFIED]:
<<<<<<< HEAD
                    has_order = response_code in [CONSTANTS.RET_CODE_MODE_ORDER_NOT_EMPTY]
                    has_position = response_code in [CONSTANTS.RET_CODE_MODE_POSITION_NOT_EMPTY]
                    self.trigger_event(AccountEvent.PositionModeChange,
=======
                    self.trigger_event(AccountEvent.PositionModeChangeFailed,
>>>>>>> 4e2d0823
                                       PositionModeChangeEvent(
                                           self.current_timestamp,
                                           trading_pair,
                                           position_mode,
                                           has_order,
                                           has_position,
                                           response['ret_msg']
                                       ))
                    self.logger().debug(f"Bybit Perpetual encountered a problem switching position mode to "
                                        f"{position_mode} for {trading_pair}"
                                        f" ({response['ret_code']} - {response['ret_msg']})")
                else:
<<<<<<< HEAD
                    self.trigger_event(AccountEvent.PositionModeChange,
                                       PositionModeChangeEvent(
                                           self.current_timestamp,
                                           True,
=======
                    self.trigger_event(AccountEvent.PositionModeChangeSucceeded,
                                       PositionModeChangeEvent(
                                           self.current_timestamp,
>>>>>>> 4e2d0823
                                           trading_pair,
                                           position_mode
                                       ))
                    self.logger().debug(f"Bybit Perpetual switching position mode to "
                                        f"{position_mode} for {trading_pair} succeeded.")

        super().set_position_mode(position_mode)

    def set_position_mode(self, position_mode: PositionMode):
        """
        An overwriten method from the base class that sends a request to change the position mode first
        :param position_mode: ONEWAY or HEDGE position mode
        """
        safe_ensure_future(self._set_position_mode(position_mode))

    def restore_tracking_states(self, saved_states: Dict[str, Any]):
        """
        Restore in-flight orders from the saved tracking states(from local db). This is such that the connector can pick
        up from where it left off before Hummingbot client was terminated.
        :param saved_states: The saved tracking_states.
        """
        self._client_order_tracker.restore_tracking_states(tracking_states=saved_states)
        self._throttler = self._get_throttler_instance()

    def _aiohttp_client(self) -> aiohttp.ClientSession:
        """
        :returns Shared aiohttp Client session
        """
        if self._shared_client is None:
            self._shared_client = aiohttp.ClientSession()
        return self._shared_client

    def supported_position_modes(self) -> List[PositionMode]:
        # Linear Perpetuals ONLY supports Hedge mode and Non-linear perpetuals ONLY supports One-way
        if all(bybit_utils.is_linear_perpetual(tp) for tp in self._trading_pairs):
            return [PositionMode.HEDGE]
        elif all(not bybit_utils.is_linear_perpetual(tp) for tp in self._trading_pairs):
            # As of ByBit API v2, we only support ONEWAY mode for non-linear perpetuals
            return [PositionMode.ONEWAY]
        else:
            self.logger().warning("Currently there is no support for both linear and non-linear markets concurrently. "
                                  "Please start another Hummingbot instance.")
            return []

    async def start_network(self):
        self._order_book_tracker.start()
        self._trading_rules_polling_task = safe_ensure_future(self._trading_rules_polling_loop())
        if self._trading_required:
            self._status_polling_task = safe_ensure_future(self._status_polling_loop())
            self._user_stream_tracker_task = safe_ensure_future(self._user_stream_tracker.start())
            self._user_stream_event_listener_task = safe_ensure_future(self._user_stream_event_listener())
            self._user_funding_fee_polling_task = safe_ensure_future(self._user_funding_fee_polling_loop())

    async def stop_network(self):
        self._status_poll_notifier = asyncio.Event()
        self._funding_fee_poll_notifier = asyncio.Event()
        self._order_book_tracker.stop()

        if self._status_polling_task is not None:
            self._status_polling_task.cancel()
            self._status_polling_task = None
        if self._trading_rules_polling_task is not None:
            self._trading_rules_polling_task.cancel()
            self._trading_rules_polling_task = None
        if self._user_stream_tracker_task is not None:
            self._user_stream_tracker_task.cancel()
            self._user_stream_tracker_task = None
        if self._user_stream_event_listener_task is not None:
            self._user_stream_event_listener_task.cancel()
            self._user_stream_event_listener_task = None
        if self._user_funding_fee_polling_task is not None:
            self._user_funding_fee_polling_task.cancel()
            self._user_funding_fee_polling_task = None

    async def check_network(self) -> NetworkStatus:
        """
        This function is required by NetworkIterator base class and is called periodically to check
        the network connection. Simply ping the network (or call any light weight public API).
        """
        try:
            resp = await self._api_request(
                method="GET",
                endpoint=CONSTANTS.SERVER_TIME_PATH_URL)
            if "ret_code" not in resp or resp["ret_code"] != CONSTANTS.RET_CODE_OK:
                raise Exception()
        except asyncio.CancelledError:
            raise
        except Exception:
            return NetworkStatus.NOT_CONNECTED
        return NetworkStatus.CONNECTED

    def supported_order_types(self) -> List[OrderType]:
        """
        :return a list of OrderType supported by this connector
        """
        return [OrderType.LIMIT, OrderType.MARKET]

    async def _trading_pair_symbol(self, trading_pair: str) -> str:
        return await self._order_book_tracker.trading_pair_symbol(trading_pair)

    async def _api_request(self,
                           method: str,
                           endpoint: Dict[str, str],
                           trading_pair: Optional[str] = None,
                           params: Optional[Dict[str, Any]] = None,
                           body: Optional[Dict[str, Any]] = None,
                           is_auth_required: bool = False,
                           limit_id: Optional[str] = None,
                           referer_header_required: bool = False,
                           ):
        """
        Sends an aiohttp request and waits for a response.
        :param method: The HTTP method, e.g. get or post
        :param endpoint: API end point
        :param params: The query parameters of the API request
        :param body: The body parameters of the API request
        :param is_auth_required: Whether an authentication is required, when True the function will add encrypted
        signature to the request.
        :param limit_id: The id used for the API throttler. If not supplied, the `path_url` is used instead.
        :returns A response in json format.
        """
        params = params or {}
        body = body or {}
        if limit_id is None:
            limit_id = bybit_utils.get_rest_api_limit_id_for_endpoint(
                endpoint=endpoint,
                trading_pair=trading_pair,
            )
        path_url = bybit_utils.rest_api_path_for_endpoint(endpoint, trading_pair)
        url = bybit_utils.rest_api_url_for_endpoint(path_url, self._domain)
        client = self._aiohttp_client()

        if method == "GET":
            if is_auth_required:
                params = self._auth.extend_params_with_authentication_info(params=params)
            async with self._throttler.execute_task(limit_id):
                response = await client.get(url=url,
                                            headers=self._auth.get_headers(referer_header_required),
                                            params=params,
                                            )
        elif method == "POST":
            if is_auth_required:
                params = self._auth.extend_params_with_authentication_info(params=body)
            async with self._throttler.execute_task(limit_id):
                response = await client.post(url=url,
                                             headers=self._auth.get_headers(referer_header_required),
                                             data=ujson.dumps(params)
                                             )
        else:
            raise NotImplementedError(f"{method} HTTP Method not implemented. ")

        response_status = response.status
        parsed_response: Dict[str, Any] = await response.json()

        # Checks HTTP Status and checks if "result" field is in the response.
        # 0     - all OK
        if response_status != 200 or "ret_code" not in parsed_response:
            self.logger().error(f"Error fetching data from {url}. HTTP status is {response_status}. "
                                f"Message: {parsed_response} "
                                f"Params: {params} "
                                f"Data: {body}")
            raise Exception(f"Error fetching data from {url}. HTTP status is {response_status}. "
                            f"Message: {parsed_response} "
                            f"Params: {params} "
                            f"Data: {body}")

        return parsed_response

    def get_order_price_quantum(self, trading_pair: str, price: Decimal) -> Decimal:
        """
        Returns a price step, a minimum price increment for a given trading pair.
        :param trading_pair: trading pair for which the price quantum will be calculated
        :param price: the actual price
        """
        trading_rule = self._trading_rules[trading_pair]
        return trading_rule.min_price_increment

    def get_order_size_quantum(self, trading_pair: str, order_size: Decimal) -> Decimal:
        """
        Returns an order amount step, a minimum amount increment for a given trading pair.
        :param trading_pair: trading pair for which the size quantum will be calculated
        :param order_size: the actual amount
        """
        trading_rule = self._trading_rules[trading_pair]
        return Decimal(trading_rule.min_base_amount_increment)

    def get_order_book(self, trading_pair: str) -> OrderBook:
        if trading_pair not in self._order_book_tracker.order_books:
            raise ValueError(f"No order book exists for '{trading_pair}'.")
        return self._order_book_tracker.order_books[trading_pair]

    def start_tracking_order(
        self,
        order_id: str,
        exchange_order_id: Optional[str],
        trading_pair: str,
        trading_type: TradeType,
        price: Decimal,
        amount: Decimal,
        order_type: OrderType,
        initial_state: OrderState,
        leverage: int,
        position: PositionAction,
    ):
        """
        Starts tracking an order by calling the appropriate method in the Client Order Tracker
        :param order_id: Client order ID
        :param exchange_order_id: Order ID on the exhange
        :param trading_pair: The pair that is being traded
        :param trading_type: BUY or SELL
        :param price: Price for a limit order
        :param amount: The amount to trade
        :param order_type: LIMIT or MARKET
        :param leverage: Leverage of the position
        :param position: OPEN or CLOSE
        """
        self._client_order_tracker.start_tracking_order(
            InFlightOrder(
                client_order_id=order_id,
                exchange_order_id=exchange_order_id,
                trading_pair=trading_pair,
                order_type=order_type,
                trade_type=trading_type,
                price=price,
                amount=amount,
                initial_state=initial_state,
                leverage=leverage,
                position=position,
                creation_timestamp=self.current_timestamp
            )
        )

    def stop_tracking_order(self, order_id: str):
        """
        Stops tracking an order by simply removing it from in_flight_orders dictionary.
        :param order_id" client order id of the order that should no longer be tracked
        """
        self._client_order_tracker.stop_tracking_order(client_order_id=order_id)

    async def _create_order(self,
                            trade_type: TradeType,
                            order_id: str,
                            trading_pair: str,
                            amount: Decimal,
                            position_action: PositionAction,
                            price: Decimal = s_decimal_0,
                            order_type: OrderType = OrderType.MARKET):
        """
        Calls create-order API end point to place an order, starts tracking the order and triggers order created event.
        :param trade_type: BUY or SELL
        :param order_id: Internal order id (also called client_order_id)
        :param trading_pair: The market to place order
        :param amount: The order amount (in base token value)
        :param amount: Action to take for the position (OPEN or CLOSE)
        :param price: The order price
        :param order_type: The order type
        """
        trading_rule: TradingRule = self._trading_rules[trading_pair]
        params = {}

        if position_action not in [PositionAction.OPEN, PositionAction.CLOSE]:
            raise ValueError("Specify either OPEN_POSITION or CLOSE_POSITION position_action to create an order")

        try:

            amount: Decimal = self.quantize_order_amount(trading_pair, amount)
            if amount < trading_rule.min_order_size:
                raise ValueError(f"{trade_type.name} order amount {amount} is lower than the minimum order size "
                                 f"{trading_rule.min_order_size}.")

            position_idx = None
            if self._position_mode == PositionMode.ONEWAY:
                position_idx = CONSTANTS.POSITION_IDX_ONEWAY
            elif self._position_mode == PositionMode.HEDGE and trade_type == TradeType.BUY:
                if position_action == PositionAction.CLOSE:
                    position_idx = CONSTANTS.POSITION_IDX_HEDGE_SELL
                else:
                    position_idx = CONSTANTS.POSITION_IDX_HEDGE_BUY
            elif self._position_mode == PositionMode.HEDGE and trade_type == TradeType.SELL:
                if position_action == PositionAction.CLOSE:
                    position_idx = CONSTANTS.POSITION_IDX_HEDGE_BUY
                else:
                    position_idx = CONSTANTS.POSITION_IDX_HEDGE_SELL

            params = {
                "side": "Buy" if trade_type == TradeType.BUY else "Sell",
                "symbol": await self._trading_pair_symbol(trading_pair),
                "qty": amount,
                "time_in_force": self._DEFAULT_TIME_IN_FORCE,
                "close_on_trigger": False,
                "order_link_id": order_id,
                "reduce_only": False,
                "position_idx": position_idx
            }

            if position_action == PositionAction.CLOSE:
                params.update({
                    "close_on_trigger": True,
                    "reduce_only": True
                })

            if order_type.is_limit_type():
                price: Decimal = self.quantize_order_price(trading_pair, price)
                params.update({
                    "order_type": "Limit",
                    "price": price,
                })
            else:
                params.update({
                    "order_type": "Market"
                })

            self.start_tracking_order(order_id,
                                      None,
                                      trading_pair,
                                      trade_type,
                                      price,
                                      amount,
                                      order_type,
                                      OrderState.PENDING_CREATE,
                                      self.get_leverage(trading_pair),
                                      position_action)

            send_order_results = await self._api_request(
                method="POST",
                endpoint=CONSTANTS.PLACE_ACTIVE_ORDER_PATH_URL,
                trading_pair=trading_pair,
                body=params,
                is_auth_required=True,
                referer_header_required=True,
            )

            if send_order_results["ret_code"] != CONSTANTS.RET_CODE_OK:
                if send_order_results["ret_code"] == CONSTANTS.RET_CODE_POSITION_ZERO:
                    order_update: OrderUpdate = OrderUpdate(
                        trading_pair=trading_pair,
                        update_timestamp=self.current_timestamp,
                        new_state=OrderState.FAILED,
                        client_order_id=order_id,
                    )
                    self._client_order_tracker.process_order_update(order_update)
                    return
                else:
                    raise ValueError(f"Order is rejected by the API. "
                                     f"Error Msg: {send_order_results['ret_msg']}. Parameters: {params}")

            result = send_order_results["result"]
            exchange_order_id = str(result["order_id"])

            tracked_order = self._client_order_tracker.fetch_order(order_id)

            if tracked_order is not None:
                order_update: OrderUpdate = OrderUpdate(
                    trading_pair=trading_pair,
                    update_timestamp=self.current_timestamp,
                    new_state=CONSTANTS.ORDER_STATE[result["order_status"]],
                    client_order_id=order_id,
                    exchange_order_id=exchange_order_id,
                )
                self._client_order_tracker.process_order_update(order_update)

        except asyncio.CancelledError:
            raise
        except Exception as e:
            order_update: OrderUpdate = OrderUpdate(
                trading_pair=trading_pair,
                update_timestamp=self.current_timestamp,
                new_state=OrderState.FAILED,
                client_order_id=order_id,
            )
            self._client_order_tracker.process_order_update(order_update)
            self.logger().network(
                f"Error submitting {trade_type.name} {order_type.name} order to Bybit Perpetual for "
                f"{amount} {trading_pair} {price}. Error: {str(e)} Parameters: {params if params else None}",
                exc_info=True,
                app_warning_msg="Error submitting order to Bybit Perpetual. "
            )

    def buy(self,
            trading_pair: str,
            amount: Decimal,
            order_type: OrderType = OrderType.MARKET,
            price: Decimal = s_decimal_NaN, **kwargs) -> str:
        """
        Buys an amount of base asset as specified in the trading pair. This function returns immediately.
        To see an actual order, wait for a BuyOrderCreatedEvent.
        :param trading_pair: The market (e.g. BTC-CAD) to buy from
        :param amount: The amount in base token value
        :param order_type: The order type
        :param price: The price in which the order is to be placed at
        :returns: A new client order id
        """
        order_id = get_new_client_order_id(is_buy=True, trading_pair=trading_pair, max_id_len=CONSTANTS.ORDER_ID_LEN)
        safe_ensure_future(self._create_order(trade_type=TradeType.BUY,
                                              trading_pair=trading_pair,
                                              order_id=order_id,
                                              amount=amount,
                                              price=price,
                                              order_type=order_type,
                                              position_action=kwargs["position_action"]
                                              ))
        return order_id

    def sell(self,
             trading_pair: str,
             amount: Decimal,
             order_type: OrderType = OrderType.MARKET,
             price: Decimal = s_decimal_NaN, **kwargs) -> str:
        """
        Sells an amount of base asset as specified in the trading pair. This function returns immediately.
        To see an actual order, wait for a BuyOrderCreatedEvent.
        :param trading_pair: The market (e.g. BTC-CAD) to buy from
        :param amount: The amount in base token value
        :param order_type: The order type
        :param price: The price in which the order is to be placed at
        :returns: A new client order id
        """
        order_id = get_new_client_order_id(is_buy=False, trading_pair=trading_pair, max_id_len=CONSTANTS.ORDER_ID_LEN)
        safe_ensure_future(self._create_order(trade_type=TradeType.SELL,
                                              trading_pair=trading_pair,
                                              order_id=order_id,
                                              amount=amount,
                                              price=price,
                                              order_type=order_type,
                                              position_action=kwargs["position_action"]
                                              ))
        return order_id

    async def _execute_cancel(self, trading_pair: str, client_order_id: str) -> str:
        """
        Executes order cancellation process by first calling the CancelOrder endpoint. The API response simply verifies
        that the API request have been received by the API servers. To determine if an order is successfully cancelled,
        we either call the GetOrderStatus/GetOpenOrders endpoint or wait for a OrderStateEvent/OrderTradeEvent from the WS.
        :param trading_pair: The market (e.g. BTC-CAD) the order is in.
        :param client_order_id: The client_order_id of the order to be cancelled.
        """
        try:
            tracked_order: Optional[InFlightOrder] = self.in_flight_orders.get(client_order_id, None)
            if tracked_order is None:
                raise ValueError(f"Order {client_order_id} is not being tracked")

            body_params = {
                "symbol": await self._trading_pair_symbol(trading_pair),
            }
            if tracked_order.exchange_order_id:
                body_params["order_id"] = tracked_order.exchange_order_id
            else:
                body_params["order_link_id"] = tracked_order.client_order_id

            # The API response simply verifies that the API request have been received by the API servers.
            response = await self._api_request(
                method="POST",
                endpoint=CONSTANTS.CANCEL_ACTIVE_ORDER_PATH_URL,
                trading_pair=trading_pair,
                body=body_params,
                is_auth_required=True,
            )

            response_code = response["ret_code"]

            if response_code != CONSTANTS.RET_CODE_OK:
                if response_code == CONSTANTS.RET_CODE_ORDER_NOT_EXISTS:
                    self.logger().warning(
                        f"Failed to cancel order {client_order_id}:"
                        f" order not found ({response_code} - {response['ret_msg']})")
                    self.stop_tracking_order(client_order_id)
                else:
                    raise IOError(f"Bybit Perpetual encountered a problem cancelling the order"
                                  f" ({response['ret_code']} - {response['ret_msg']})")

            return client_order_id

        except asyncio.CancelledError:
            raise
        except Exception as e:
            self.logger().error(f"Failed to cancel order {client_order_id}: {str(e)}")
            self.logger().network(
                f"Failed to cancel order {client_order_id}: {str(e)}",
                exc_info=True,
                app_warning_msg=f"Failed to cancel order {client_order_id} on Bybit Perpetual. "
                                f"Check API key and network connection."
            )

    def cancel(self, trading_pair: str, order_id: str):
        """
        Cancel an order. This function returns immediately.
        An Order is only determined to be cancelled when a OrderCancelledEvent is received.
        :param trading_pair: The market (e.g. BTC-CAD) of the order.
        :param order_id: The client_order_id of the order to be cancelled.
        """
        safe_ensure_future(self._execute_cancel(trading_pair, order_id))
        return order_id

    async def cancel_all(self, timeout_seconds: float) -> List[CancellationResult]:
        """
        Async function that cancels all active orders.
        Used by bot's top level stop and exit commands (cancelling outstanding orders on exit)
        :returns: List of CancellationResult which indicates whether each order is successfully cancelled.
        """
        incomplete_orders = [order for order in self._client_order_tracker.active_orders.values() if not order.is_done]
        tasks = [self._execute_cancel(order.trading_pair, order.client_order_id) for order in incomplete_orders]
        successful_cancellations = []
        failed_cancellations = []

        try:
            async with timeout(timeout_seconds):
                cancellation_results = await safe_gather(*tasks, return_exceptions=True)
                for cancel_result, order in zip(cancellation_results, incomplete_orders):
                    if cancel_result and cancel_result == order.client_order_id:
                        successful_cancellations.append(CancellationResult(order.client_order_id, True))
                    else:
                        failed_cancellations.append(CancellationResult(order.client_order_id, False))
        except Exception:
            self.logger().network(
                "Unexpected error cancelling orders.",
                exc_info=True,
                app_warning_msg="Failed to cancel order with ByBit Perpetual. Check API key and network connection."
            )
        return successful_cancellations + failed_cancellations

<<<<<<< HEAD
    async def _cancel_all_account_orders(self, trading_pair: str):
        """
        Async cancel all account's orders, not just orders tracked by the ClientOrderTracker
        :param trading_pair: The market (e.g. BTC-CAD) of the order.
        """
        try:
            body_params = {
                "symbol": await self._trading_pair_symbol(trading_pair),
            }

            response = await self._api_request(
                method="POST",
                endpoint=CONSTANTS.CANCEL_ALL_ACTIVE_ORDERS_PATH_URL,
                trading_pair=trading_pair,
                body=body_params,
                is_auth_required=True,
            )

            response_code = response["ret_code"]

            if response_code is CONSTANTS.RET_CODE_OK:
                for order_id in list(self._client_order_tracker.active_orders.keys()):
                    self.stop_tracking_order(order_id)
            else:
                raise IOError(f"Bybit Perpetual encountered a problem cancelling all account's orders "
                              f"for {trading_pair}"
                              f" ({response['ret_code']} - {response['ret_msg']})")
        except Exception as e:
            self.logger().error("Could not cancel all account orders.")
            raise e

    def cancel_all_account_orders(self, trading_pair: str):
        """
        Cancel all account's orders, not just orders tracked by the ClientOrderTracker
        :param trading_pair: The market (e.g. BTC-CAD) of the order.
        """
        safe_ensure_future(self._cancel_all_account_orders(trading_pair))

=======
>>>>>>> 4e2d0823
    def tick(self, timestamp: float):
        """
        Is called automatically by the clock for each clock tick(1 second by default).
        It checks if a status polling task is due for execution.
        """
        now = time.time()
        poll_interval = (self.SHORT_POLL_INTERVAL
                         if now - self._user_stream_tracker.last_recv_time > 60.0
                         else self.LONG_POLL_INTERVAL)
        last_tick = int(self._last_timestamp / poll_interval)
        current_tick = int(timestamp / poll_interval)
        if current_tick > last_tick:
            self._status_poll_notifier.set()
        if now >= self._next_funding_fee_timestamp + CONSTANTS.FUNDING_SETTLEMENT_DURATION[1]:
            self._funding_fee_poll_notifier.set()

        self._last_timestamp = timestamp

    def get_fee(self,
                base_currency: str,
                quote_currency: str,
                order_type: OrderType,
                order_side: TradeType,
                amount: Decimal,
                price: Decimal = s_decimal_NaN,
                is_maker: Optional[bool] = None):
        warnings.warn(
            "The 'estimate_fee' method is deprecated, use 'build_trade_fee' and 'build_perpetual_trade_fee' instead.",
            DeprecationWarning,
            stacklevel=2,
        )
        raise DeprecationWarning(
            "The 'estimate_fee' method is deprecated, use 'build_trade_fee' and 'build_perpetual_trade_fee' instead."
        )

    def _format_trading_rules(self, instrument_info: List[Dict[str, Any]]) -> Dict[str, TradingRule]:
        """
        Converts JSON API response into a local dictionary of trading rules.
        :param instrument_info: The JSON API response.
        :returns: A dictionary of trading pair to its respective TradingRule.
        """
        trading_rules = {}
        for instrument in instrument_info:
            try:
                trading_pair = combine_to_hb_trading_pair(instrument['base_currency'], instrument['quote_currency'])
                is_linear = bybit_utils.is_linear_perpetual(trading_pair)
                collateral_token = instrument["quote_currency"] if is_linear else instrument["base_currency"]
                trading_rules[trading_pair] = TradingRule(
                    trading_pair=trading_pair,
                    min_order_size=Decimal(str(instrument["lot_size_filter"]["min_trading_qty"])),
                    max_order_size=Decimal(str(instrument["lot_size_filter"]["max_trading_qty"])),
                    min_price_increment=Decimal(str(instrument["price_filter"]["tick_size"])),
                    min_base_amount_increment=Decimal(str(instrument["lot_size_filter"]["qty_step"])),
                    buy_order_collateral_token=collateral_token,
                    sell_order_collateral_token=collateral_token,
                )
            except Exception:
                self.logger().error(f"Error parsing the trading pair rule: {instrument}. Skipping...",
                                    exc_info=True)
        return trading_rules

    async def _update_trading_rules(self):
        params = {}
        symbols_response: Dict[str, Any] = await self._api_request(
            method="GET",
            endpoint=CONSTANTS.QUERY_SYMBOL_ENDPOINT,
            params=params,
        )
        self._trading_rules.clear()
        self._trading_rules = self._format_trading_rules(symbols_response["result"])

    async def _trading_rules_polling_loop(self):
        """
        Periodically update trading rules.
        """
        while True:
            try:
                await self._update_trading_rules()
                await asyncio.sleep(self.UPDATE_TRADING_RULES_INTERVAL)
            except asyncio.CancelledError:
                raise
            except Exception as e:
                self.logger().network(f"Unexpected error while fetching trading rules. Error: {str(e)}",
                                      exc_info=True,
                                      app_warning_msg="Could not fetch new trading rules from Bybit Perpetual. "
                                                      "Check network connection.")
                await asyncio.sleep(0.5)

    async def _update_balances(self):
        """
        Calls REST API to update total and available balances
        """
        local_asset_names = set(self._account_balances.keys())
        remote_asset_names = set()

        wallet_balance: Dict[str, Dict[str, Any]] = await self._api_request(
            method="GET",
            endpoint=CONSTANTS.GET_WALLET_BALANCE_PATH_URL,
            is_auth_required=True,
        )

        if wallet_balance["ret_code"] is CONSTANTS.RET_CODE_OK:
            if wallet_balance["result"] is not None:
                for asset_name, balance_json in wallet_balance["result"].items():
                    self._account_balances[asset_name] = Decimal(str(balance_json["wallet_balance"]))
                    self._account_available_balances[asset_name] = Decimal(str(balance_json["available_balance"]))
                    remote_asset_names.add(asset_name)

            asset_names_to_remove = local_asset_names.difference(remote_asset_names)
            for asset_name in asset_names_to_remove:
                del self._account_available_balances[asset_name]
                del self._account_balances[asset_name]
        else:
            self.logger().error(
                f"Error fetching balances. Response: {wallet_balance['ret_code']} - {wallet_balance['ret_msg']}")
            if wallet_balance['ret_code'] in [CONSTANTS.RET_CODE_API_KEY_INVALID, CONSTANTS.RET_CODE_API_KEY_EXPIRED]:
                raise Exception("Cannot connect to Bybit Perpetual. Reason: API key invalid")
            else:
                raise Exception(f"Cannot connect to Bybit Perpetual. Reason: {wallet_balance['ret_msg']}")

        self._in_flight_orders_snapshot = {k: copy.copy(v) for k, v in self._client_order_tracker.active_orders.items()}
        self._in_flight_orders_snapshot_timestamp = self.current_timestamp

    async def _update_order_status(self):
        """
        Calls REST API to get order status
        """

        active_orders: List[InFlightOrder] = list(self._client_order_tracker.active_orders.values())

        tasks = []
        for active_order in active_orders:
            query_params = {
                "symbol": await self._trading_pair_symbol(active_order.trading_pair),
                "order_link_id": active_order.client_order_id
            }
            if active_order.exchange_order_id is not None:
                query_params["order_id"] = active_order.exchange_order_id

            tasks.append(
                asyncio.create_task(self._api_request(
                    method="GET",
                    endpoint=CONSTANTS.QUERY_ACTIVE_ORDER_PATH_URL,
                    trading_pair=active_order.trading_pair,
                    params=query_params,
                    is_auth_required=True,
                )))
        self.logger().debug(f"Polling for order status updates of {len(tasks)} orders.")

        raw_responses: List[Dict[str, Any]] = await safe_gather(*tasks, return_exceptions=True)

        # Initial parsing of responses. Removes Exceptions.
        parsed_status_responses: List[Dict[str, Any]] = []
        for resp in raw_responses:
            if not isinstance(resp, Exception):
                parsed_status_responses.append(resp["result"])
            else:
                self.logger().error(f"Error fetching order status. Response: {resp}")

        for order_status in parsed_status_responses:
            self._process_order_event_message(order_status)

    async def _update_trade_history(self):
        """
        Calls REST API to get trade history (order fills)
        """

        trade_history_tasks = []

        for trading_pair in self._trading_pairs:
            body_params = {
                "symbol": await self._trading_pair_symbol(trading_pair),
                "limit": 200,
            }
            if self._last_trade_history_timestamp:
                body_params["start_time"] = int(int(self._last_trade_history_timestamp) * 1e3)

            trade_history_tasks.append(
                asyncio.create_task(self._api_request(
                    method="GET",
                    endpoint=CONSTANTS.USER_TRADE_RECORDS_PATH_URL,
                    trading_pair=trading_pair,
                    params=body_params,
                    is_auth_required=True)))

        raw_responses: List[Dict[str, Any]] = await safe_gather(*trade_history_tasks, return_exceptions=True)

        # Initial parsing of responses. Joining all the responses
        parsed_history_resps: List[Dict[str, Any]] = []
        for resp in raw_responses:
            if not isinstance(resp, Exception):
                self._last_trade_history_timestamp = float(resp["time_now"])
                trade_entries = (resp["result"]["trade_list"]
                                 if "trade_list" in resp["result"]
                                 else resp["result"]["data"])
                if trade_entries:
                    parsed_history_resps.extend(trade_entries)
            else:
                self.logger().error(f"Error fetching trades history. Response: {resp}")

        # Trade updates must be handled before any order status updates.
        for trade in parsed_history_resps:
            self._process_trade_event_message(trade)

    async def _status_polling_loop(self):
        """
        Periodically update user balances and order status via REST API. This serves as a fallback measure for web
        socket API updates.
        """
        while True:
            try:
                self._status_poll_notifier = asyncio.Event()
                await self._status_poll_notifier.wait()
                start_ts = self.current_timestamp
                await safe_gather(
                    self._update_balances(),
                    self._update_positions(),
                    self._update_order_status(),
                    self._update_trade_history(),
                )
                self._last_poll_timestamp = start_ts
            except asyncio.CancelledError:
                raise
            except Exception as e:
                self.logger().error(f"Unexpected error while in status polling loop. Error: {str(e)}", exc_info=True)
                self.logger().network("Unexpected error while fetching account updates.",
                                      exc_info=True,
                                      app_warning_msg="Could not fetch account updates from Bybit Perpetual. "
                                                      "Check API key and network connection.")
                await asyncio.sleep(0.5)

    async def _iter_user_event_queue(self) -> AsyncIterable[Dict[str, any]]:
        while True:
            try:
                yield await self._user_stream_tracker.user_stream.get()
            except asyncio.CancelledError:
                raise
            except Exception:
                self.logger().network(
                    "Unknown error. Retrying after 1 seconds.",
                    exc_info=True,
                    app_warning_msg="Could not fetch user events from Bybit Perpetual. Check API key and network connection."
                )
                await asyncio.sleep(1.0)

    async def _user_stream_event_listener(self):
        """
        Listens to message in _user_stream_tracker.user_stream queue.
        """
        async for event_message in self._iter_user_event_queue():
            try:
                endpoint = BybitPerpetualWebSocketAdaptor.endpoint_from_message(event_message)
                payload = BybitPerpetualWebSocketAdaptor.payload_from_message(event_message)

                if endpoint == CONSTANTS.WS_SUBSCRIPTION_POSITIONS_ENDPOINT_NAME:
                    for position_msg in payload:
                        symbol_trading_pair_map: Dict[str, str] = await OrderBookDataSource.trading_pair_symbol_map(
                            self._domain)
                        self._process_account_position_event(position_msg, symbol_trading_pair_map)
                elif endpoint == CONSTANTS.WS_SUBSCRIPTION_ORDERS_ENDPOINT_NAME:
                    for order_msg in payload:
                        self._process_order_event_message(order_msg)
                elif endpoint == CONSTANTS.WS_SUBSCRIPTION_EXECUTIONS_ENDPOINT_NAME:
                    for trade_msg in payload:
                        self._process_trade_event_message(trade_msg)
                else:
                    self.logger().debug(f"Unknown event received from the connector ({event_message})")
            except asyncio.CancelledError:
                raise
            except Exception as ex:
                self.logger().error(f"Unexpected error in user stream listener loop ({ex})", exc_info=True)
                await asyncio.sleep(5.0)

    def _process_account_position_event(self, position_msg: Dict[str, Any], symbol_trading_pair_map: Dict[str, str]):
        """
        Updates position
        :param account_position_event: The position event message payload
        """
        ex_trading_pair = position_msg.get("symbol")
        hb_trading_pair = symbol_trading_pair_map.get(ex_trading_pair)
        position_side = PositionSide.LONG if position_msg.get("side") == "Buy" else PositionSide.SHORT
        position_value = Decimal(str(position_msg.get("position_value")))
        entry_price = Decimal(str(position_msg.get("entry_price")))
        amount = Decimal(str(position_msg.get("size")))
        leverage = Decimal(str(position_msg.get("leverage")))
        unrealized_pnl = position_value - (amount * entry_price * leverage)
        pos_key = self.position_key(hb_trading_pair, position_side)
        if amount != s_decimal_0:
            self._account_positions[pos_key] = Position(
                trading_pair=hb_trading_pair,
                position_side=position_side,
                unrealized_pnl=unrealized_pnl,
                entry_price=entry_price,
                amount=amount * (Decimal("-1.0") if position_side == PositionSide.SHORT else Decimal("1.0")),
                leverage=leverage,
            )
        else:
            if pos_key in self._account_positions:
                del self._account_positions[pos_key]

    def _process_order_event_message(self, order_msg: Dict[str, Any]):
        """
        Updates in-flight order and triggers cancellation or failure event if needed.
        :param order_msg: The order event message payload
        """
        client_order_id = str(order_msg["order_link_id"])

        if client_order_id in self._client_order_tracker.active_orders.keys():
            tracked_order = self._client_order_tracker.fetch_order(client_order_id)

            # Update order execution status
            new_order_update: OrderUpdate = OrderUpdate(
                trading_pair=tracked_order.trading_pair,
                update_timestamp=self.current_timestamp,
                new_state=CONSTANTS.ORDER_STATE[order_msg["order_status"]],
                client_order_id=client_order_id,
                exchange_order_id=order_msg["order_id"],
            )

            self._client_order_tracker.process_order_update(new_order_update)

    def _process_trade_event_message(self, trade_msg: Dict[str, Any]):
        """
        Updates in-flight order and trigger order filled event for trade message received. Triggers order completed
        event if the total executed amount equals to the specified order amount.
        :param order_msg: The trade event message payload
        """

        client_order_id = str(trade_msg["order_link_id"])
        if client_order_id in self._client_order_tracker.active_orders.keys():
            tracked_order = self._client_order_tracker.fetch_order(client_order_id)

            trade_id: str = str(trade_msg["exec_id"])

            fee_asset = tracked_order.quote_asset
            fee_amount = Decimal(trade_msg["exec_fee"])
            position_side = trade_msg["side"]
            position_action = (PositionAction.OPEN
                               if (tracked_order.trade_type is TradeType.BUY and position_side == "Buy"
                                   or tracked_order.trade_type is TradeType.SELL and position_side == "Sell")
                               else PositionAction.CLOSE)

            flat_fees = [] if fee_amount == Decimal("0") else [TokenAmount(amount=fee_amount, token=fee_asset)]

            fee = TradeFeeBase.new_perpetual_fee(
                fee_schema=self.trade_fee_schema(),
                position_action=position_action,
                percent_token=fee_asset,
                flat_fees=flat_fees,
            )

            exex_price = Decimal(trade_msg["exec_price"]) if "exec_price" in trade_msg else Decimal(trade_msg["price"])

            trade_update: TradeUpdate = TradeUpdate(
                trade_id=trade_id,
                client_order_id=client_order_id,
                exchange_order_id=str(trade_msg["order_id"]),
                trading_pair=tracked_order.trading_pair,
                fill_timestamp=self.current_timestamp,
                fill_price=exex_price,
                fill_base_amount=Decimal(trade_msg["exec_qty"]),
                fill_quote_amount=exex_price * Decimal(trade_msg["exec_qty"]),
                fee=fee,
            )
            self._client_order_tracker.process_trade_update(trade_update)

    async def _fetch_funding_fee(self, trading_pair: str) -> bool:
        """
        Retrieves the last funding fee/payment.
        :param: trading_pair: The specified trading pair
        :return: Returns True if the fetching was successful.
        """
        try:
            ex_trading_pair = bybit_utils.convert_to_exchange_trading_pair(trading_pair)
            symbol_trading_pair_map: Dict[str, str] = await OrderBookDataSource.trading_pair_symbol_map(self._domain)
            if ex_trading_pair not in symbol_trading_pair_map:
                self.logger().error(f"Unable to fetch funding fee for {trading_pair}. Trading pair not supported.")
                return False

            params = {
                "symbol": ex_trading_pair
            }
            raw_response: Dict[str, Any] = await self._api_request(
                method="GET",
                endpoint=CONSTANTS.GET_LAST_FUNDING_RATE_PATH_URL,
                trading_pair=trading_pair,
                params=params,
                is_auth_required=True)
            data: Dict[str, Any] = raw_response["result"]

            if not data:
                # An empty funding fee/payment is retrieved.
                return True

            funding_rate: Decimal = Decimal(str(data["funding_rate"]))
            position_size: Decimal = Decimal(str(data["size"]))
            payment: Decimal = funding_rate * position_size
            action: str = "paid" if payment < s_decimal_0 else "received"
            if bybit_utils.is_linear_perpetual(trading_pair):
                timestamp: int = int(pd.Timestamp(data["exec_time"], tz="UTC").timestamp() * 1e3)
            else:
                timestamp: int = int(data["exec_timestamp"] * 1e3)
            if payment != s_decimal_0:
                self.logger().info(f"Funding payment of {payment} {action} on {trading_pair} market.")
                self.trigger_event(MarketEvent.FundingPaymentCompleted,
                                   FundingPaymentCompletedEvent(timestamp=timestamp,
                                                                market=self.name,
                                                                funding_rate=funding_rate,
                                                                trading_pair=trading_pair,
                                                                amount=payment))

            return True
        except Exception as e:
            self.logger().error(f"Unexpected error occurred fetching funding fee for {trading_pair}. Error: {e}",
                                exc_info=True)
            return False

    async def _user_funding_fee_polling_loop(self):
        """
        Retrieve User Funding Fee every Funding Time(every 8hrs). Trigger FundingPaymentCompleted event as required.
        """
        while True:
            try:
                await self._funding_fee_poll_notifier.wait()

                tasks = []
                for trading_pair in self._trading_pairs:
                    tasks.append(
                        asyncio.create_task(self._fetch_funding_fee(trading_pair))
                    )
                # Only when all tasks is successful would the event notifier be resetted
                responses: List[bool] = await safe_gather(*tasks)
                if all(responses):
                    self._funding_fee_poll_notifier = asyncio.Event()
                    self._next_funding_fee_timestamp = bybit_utils.get_next_funding_timestamp(time.time())

            except asyncio.CancelledError:
                raise
            except Exception as e:
                self.logger().error(f"Unexpected error whilst retrieving funding payments. "
                                    f"Error: {e} ",
                                    exc_info=True)

    async def _update_positions(self):
        """
        Retrieves all positions using the REST API.
        """
        symbol_trading_pair_map: Dict[str, str] = await OrderBookDataSource.trading_pair_symbol_map(self._domain)

        position_tasks = []

        for trading_pair in self._trading_pairs:
            body_params = {"symbol": await self._trading_pair_symbol(trading_pair)}
            position_tasks.append(
                asyncio.create_task(self._api_request(
                    method="GET",
                    endpoint=CONSTANTS.GET_POSITIONS_PATH_URL,
                    trading_pair=trading_pair,
                    params=body_params,
                    is_auth_required=True)))

        raw_responses: List[Dict[str, Any]] = await safe_gather(*position_tasks, return_exceptions=True)

        # Initial parsing of responses. Joining all the responses
        parsed_resps: List[Dict[str, Any]] = []
        for resp in raw_responses:
            if not isinstance(resp, Exception):
                result = resp["result"]
                if result:
                    position_entries = result if isinstance(result, list) else [result]
                    parsed_resps.extend(position_entries)
            else:
                self.logger().error(f"Error fetching trades history. Response: {resp}")

        for position in parsed_resps:
            data = position
            ex_trading_pair = data.get("symbol")
            hb_trading_pair = symbol_trading_pair_map.get(ex_trading_pair)
            position_side = PositionSide.LONG if data.get("side") == "Buy" else PositionSide.SHORT
            unrealized_pnl = Decimal(str(data.get("unrealised_pnl")))
            entry_price = Decimal(str(data.get("entry_price")))
            amount = Decimal(str(data.get("size")))
            leverage = Decimal(str(data.get("leverage"))) if bybit_utils.is_linear_perpetual(hb_trading_pair) \
                else Decimal(str(data.get("effective_leverage")))
            pos_key = self.position_key(hb_trading_pair, position_side)
            if amount != s_decimal_0:
                self._account_positions[pos_key] = Position(
                    trading_pair=hb_trading_pair,
                    position_side=position_side,
                    unrealized_pnl=unrealized_pnl,
                    entry_price=entry_price,
                    amount=amount * (Decimal("-1.0") if position_side == PositionSide.SHORT else Decimal("1.0")),
                    leverage=leverage,
                )
            else:
                if pos_key in self._account_positions:
                    del self._account_positions[pos_key]

    async def _set_leverage(self, trading_pair: str, leverage: int = 1):
        ex_trading_pair = bybit_utils.convert_to_exchange_trading_pair(trading_pair)
        symbol_trading_pair_map: Dict[str, str] = await OrderBookDataSource.trading_pair_symbol_map(self._domain)
        if ex_trading_pair not in symbol_trading_pair_map:
            self.logger().error(f"Unable to set leverage for {trading_pair}. Trading pair not supported.")
            return

        if bybit_utils.is_linear_perpetual(trading_pair):
            body_params = {
                "symbol": ex_trading_pair,
                "buy_leverage": leverage,
                "sell_leverage": leverage
            }
        else:
            body_params = {
                "symbol": ex_trading_pair,
                "leverage": leverage
            }

        resp: Dict[str, Any] = await self._api_request(
            method="POST",
            endpoint=CONSTANTS.SET_LEVERAGE_PATH_URL,
            trading_pair=trading_pair,
            body=body_params,
            is_auth_required=True)

        if resp["ret_code"] == CONSTANTS.RET_CODE_OK or (resp["ret_code"] == CONSTANTS.RET_CODE_LEVERAGE_NOT_MODIFIED and resp["ret_msg"] == "leverage not modified"):
            self._leverage[trading_pair] = leverage
            self.logger().info(f"Leverage Successfully set to {leverage} for {trading_pair}.")
        else:
            self.logger().error(f"Unable to set leverage for {trading_pair}. Leverage: {leverage}")

    def set_leverage(self, trading_pair: str, leverage: int):
        safe_ensure_future(self._set_leverage(trading_pair=trading_pair, leverage=leverage))

    def get_funding_info(self, trading_pair: str) -> Optional[FundingInfo]:
        """
        Retrieves the Funding Info for the specified trading pair.
        Note: This function should NOT be called when the connector is not yet ready.
        :param: trading_pair: The specified trading pair.
        """
        if trading_pair in self._order_book_tracker.data_source.funding_info:
            return self._order_book_tracker.data_source.funding_info[trading_pair]
        else:
            self.logger().error(f"Funding Info for {trading_pair} not found. Proceeding to fetch using REST API.")
            safe_ensure_future(self._order_book_tracker.data_source.get_funding_info(trading_pair))
            return None

    def get_buy_collateral_token(self, trading_pair: str) -> str:
        trading_rule: TradingRule = self._trading_rules[trading_pair]
        return trading_rule.buy_order_collateral_token

    def get_sell_collateral_token(self, trading_pair: str) -> str:
        trading_rule: TradingRule = self._trading_rules[trading_pair]
        return trading_rule.sell_order_collateral_token

    def _get_throttler_instance(self) -> AsyncThrottler:
        if self._trading_pairs is not None:
            trading_pairs = [tp for tp in self._trading_pairs]
        else:
            trading_pairs = []

        for order in self._client_order_tracker.active_orders.values():
            trading_pair = order.trading_pair
            if trading_pair not in trading_pairs:
                trading_pairs.append(trading_pair)

        rate_limits = bybit_utils.build_rate_limits(trading_pairs)
        throttler = AsyncThrottler(rate_limits)
        return throttler<|MERGE_RESOLUTION|>--- conflicted
+++ resolved
@@ -201,35 +201,20 @@
                 response_code = response["ret_code"]
 
                 if response_code not in [CONSTANTS.RET_CODE_OK, CONSTANTS.RET_CODE_MODE_NOT_MODIFIED]:
-<<<<<<< HEAD
-                    has_order = response_code in [CONSTANTS.RET_CODE_MODE_ORDER_NOT_EMPTY]
-                    has_position = response_code in [CONSTANTS.RET_CODE_MODE_POSITION_NOT_EMPTY]
-                    self.trigger_event(AccountEvent.PositionModeChange,
-=======
                     self.trigger_event(AccountEvent.PositionModeChangeFailed,
->>>>>>> 4e2d0823
                                        PositionModeChangeEvent(
                                            self.current_timestamp,
                                            trading_pair,
                                            position_mode,
-                                           has_order,
-                                           has_position,
                                            response['ret_msg']
                                        ))
                     self.logger().debug(f"Bybit Perpetual encountered a problem switching position mode to "
                                         f"{position_mode} for {trading_pair}"
                                         f" ({response['ret_code']} - {response['ret_msg']})")
                 else:
-<<<<<<< HEAD
-                    self.trigger_event(AccountEvent.PositionModeChange,
-                                       PositionModeChangeEvent(
-                                           self.current_timestamp,
-                                           True,
-=======
                     self.trigger_event(AccountEvent.PositionModeChangeSucceeded,
                                        PositionModeChangeEvent(
                                            self.current_timestamp,
->>>>>>> 4e2d0823
                                            trading_pair,
                                            position_mode
                                        ))
@@ -750,47 +735,6 @@
             )
         return successful_cancellations + failed_cancellations
 
-<<<<<<< HEAD
-    async def _cancel_all_account_orders(self, trading_pair: str):
-        """
-        Async cancel all account's orders, not just orders tracked by the ClientOrderTracker
-        :param trading_pair: The market (e.g. BTC-CAD) of the order.
-        """
-        try:
-            body_params = {
-                "symbol": await self._trading_pair_symbol(trading_pair),
-            }
-
-            response = await self._api_request(
-                method="POST",
-                endpoint=CONSTANTS.CANCEL_ALL_ACTIVE_ORDERS_PATH_URL,
-                trading_pair=trading_pair,
-                body=body_params,
-                is_auth_required=True,
-            )
-
-            response_code = response["ret_code"]
-
-            if response_code is CONSTANTS.RET_CODE_OK:
-                for order_id in list(self._client_order_tracker.active_orders.keys()):
-                    self.stop_tracking_order(order_id)
-            else:
-                raise IOError(f"Bybit Perpetual encountered a problem cancelling all account's orders "
-                              f"for {trading_pair}"
-                              f" ({response['ret_code']} - {response['ret_msg']})")
-        except Exception as e:
-            self.logger().error("Could not cancel all account orders.")
-            raise e
-
-    def cancel_all_account_orders(self, trading_pair: str):
-        """
-        Cancel all account's orders, not just orders tracked by the ClientOrderTracker
-        :param trading_pair: The market (e.g. BTC-CAD) of the order.
-        """
-        safe_ensure_future(self._cancel_all_account_orders(trading_pair))
-
-=======
->>>>>>> 4e2d0823
     def tick(self, timestamp: float):
         """
         Is called automatically by the clock for each clock tick(1 second by default).
