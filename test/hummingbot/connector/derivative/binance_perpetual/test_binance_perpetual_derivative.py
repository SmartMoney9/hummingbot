--- conflicted
+++ resolved
@@ -1164,18 +1164,7 @@
 
         self.assertEqual(0, in_flight_orders["OID1"].executed_amount_base)
         self.assertEqual(0, in_flight_orders["OID1"].executed_amount_quote)
-<<<<<<< HEAD
-        self.assertEqual(-1, in_flight_orders["OID1"].last_update_timestamp)
-=======
-        self.assertEqual(None, in_flight_orders["OID1"].fee_asset)
-        self.assertEqual(0, in_flight_orders["OID1"].cumulative_fee_paid)
-
-        self.assertEqual(0, in_flight_orders["OID1"].last_filled_price)
-        self.assertEqual(0, in_flight_orders["OID1"].last_filled_amount)
-        self.assertEqual(0, in_flight_orders["OID1"].last_fee_paid)
         self.assertEqual(1640001112.0, in_flight_orders["OID1"].last_update_timestamp)
-        self.assertEqual(-1, in_flight_orders["OID1"].last_trade_id)
->>>>>>> 2f1e2090
 
         # Error was logged
         self.assertTrue(self._is_logged("NETWORK",
@@ -1251,14 +1240,8 @@
         self.assertEqual(Decimal("0"), in_flight_orders["OID1"].executed_amount_quote)
 
         self.assertEqual(2, in_flight_orders["OID1"].last_update_timestamp)
-<<<<<<< HEAD
 
         self.assertEqual(0, len(in_flight_orders["OID1"].order_fills))
-=======
-        self.assertEqual(str(order["updateTime"]), in_flight_orders["OID1"].last_trade_id)
-
-        self.assertTrue(str(order["updateTime"]) in in_flight_orders["OID1"].order_fills.keys())
->>>>>>> 2f1e2090
 
     @aioresponses()
     def test_set_leverage_successful(self, req_mock):
