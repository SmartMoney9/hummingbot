import unittest
from unittest.mock import patch

from prompt_toolkit.styles import Style

<<<<<<< HEAD
from hummingbot.client.config.client_config_map import ClientConfigMap
from hummingbot.client.config.config_helpers import ClientConfigAdapter
=======
>>>>>>> 30753abb
from hummingbot.client.ui.style import hex_to_ansi, load_style, reset_style


class StyleTest(unittest.TestCase):
    class ConfigVar:
        value = None
        default = None

        def __init__(self, value, default=None):
            self.value = value
            self.default = default

    @patch("hummingbot.client.ui.style.is_windows")
    def test_load_style_unix(self, is_windows_mock):
        is_windows_mock.return_value = False

        global_config_map = ClientConfigMap()
        global_config_map.color.top_pane = "#FAFAFA"
        global_config_map.color.bottom_pane = "#FAFAFA"
        global_config_map.color.output_pane = "#FAFAFA"
        global_config_map.color.input_pane = "#FAFAFA"
        global_config_map.color.logs_pane = "#FAFAFA"
        global_config_map.color.terminal_primary = "#FCFCFC"

        global_config_map.color.primary_label = "#5FFFD7"
        global_config_map.color.secondary_label = "#FFFFFF"
        global_config_map.color.success_label = "#5FFFD7"
        global_config_map.color.warning_label = "#FFFF00"
        global_config_map.color.info_label = "#5FD7FF"
        global_config_map.color.error_label = "#FF0000"

        adapter = ClientConfigAdapter(global_config_map)

        style = Style.from_dict(
            {
                "output_field": "bg:#FAFAFA #FCFCFC",
                "input_field": "bg:#FAFAFA #FFFFFF",
                "log_field": "bg:#FAFAFA #FFFFFF",
                "header": "bg:#FAFAFA #AAAAAA",
                "footer": "bg:#FAFAFA #AAAAAA",
                "search": "bg:#000000 #93C36D",
                "search.current": "bg:#000000 #1CD085",
                "primary": "#FCFCFC",
                "warning": "#93C36D",
                "error": "#F5634A",
                "tab_button.focused": "bg:#FCFCFC #FAFAFA",
                "tab_button": "bg:#FFFFFF #FAFAFA",
                "dialog": "bg:#171E2B",
                "dialog frame.label": "bg:#FCFCFC #000000",
                "dialog.body": "bg:#000000 #FCFCFC",
                "dialog shadow": "bg:#171E2B",
                "button": "bg:#000000",
                "text-area": "bg:#000000 #FCFCFC",
                # Label bg and font color
                "primary_label": "bg:#5FFFD7 #FAFAFA",
                "secondary_label": "bg:#FFFFFF #FAFAFA",
                "success_label": "bg:#5FFFD7 #FAFAFA",
                "warning_label": "bg:#FFFF00 #FAFAFA",
                "info_label": "bg:#5FD7FF #FAFAFA",
                "error_label": "bg:#FF0000 #FAFAFA",
            }
        )

        self.assertEqual(style.class_names_and_attrs, load_style(adapter).class_names_and_attrs)

    @patch("hummingbot.client.ui.style.is_windows")
    def test_load_style_windows(self, is_windows_mock):
        is_windows_mock.return_value = True

        global_config_map = ClientConfigMap()
        global_config_map.color.top_pane = "#FAFAFA"
        global_config_map.color.bottom_pane = "#FAFAFA"
        global_config_map.color.output_pane = "#FAFAFA"
        global_config_map.color.input_pane = "#FAFAFA"
        global_config_map.color.logs_pane = "#FAFAFA"
        global_config_map.color.terminal_primary = "#FCFCFC"

        global_config_map.color.primary_label = "#5FFFD7"
        global_config_map.color.secondary_label = "#FFFFFF"
        global_config_map.color.success_label = "#5FFFD7"
        global_config_map.color.warning_label = "#FFFF00"
        global_config_map.color.info_label = "#5FD7FF"
        global_config_map.color.error_label = "#FF0000"

        adapter = ClientConfigAdapter(global_config_map)

        style = Style.from_dict(
            {
                "output_field": "bg:#ansiwhite #ansiwhite",
                "input_field": "bg:#ansiwhite #ansiwhite",
                "log_field": "bg:#ansiwhite #ansiwhite",
                "header": "bg:#ansiwhite #ansiwhite",
                "footer": "bg:#ansiwhite #ansiwhite",
                "search": "#ansiwhite",
                "search.current": "#ansiwhite",
                "primary": "#ansiwhite",
                "warning": "#ansibrightyellow",
                "error": "#ansired",
                "tab_button.focused": "bg:#ansiwhite #ansiwhite",
                "tab_button": "bg:#ansiwhite #ansiwhite",
                "dialog": "bg:#ansigreen",
                "dialog frame.label": "bg:#ansiwhite #ansiblack",
                "dialog.body": "bg:#ansiblack #ansiwhite",
                "dialog shadow": "bg:#ansigreen",
                "button": "bg:#ansigreen",
                "text-area": "bg:#ansiblack #ansiwhite",
                # Label bg and font color
                "primary_label": "bg:#ansicyan #ansiwhite",
                "secondary_label": "bg:#ansiwhite #ansiwhite",
                "success_label": "bg:#ansicyan #ansiwhite",
                "warning_label": "bg:#ansiyellow #ansiwhite",
                "info_label": "bg:#ansicyan #ansiwhite",
                "error_label": "bg:#ansired #ansiwhite",

            }
        )

        self.assertEqual(style.class_names_and_attrs, load_style(adapter).class_names_and_attrs)

    def test_reset_style(self):
        global_config_map = ClientConfigMap()
        global_config_map.color.top_pane = "#FAFAFA"
        global_config_map.color.bottom_pane = "#FAFAFA"
        global_config_map.color.output_pane = "#FAFAFA"
        global_config_map.color.input_pane = "#FAFAFA"
        global_config_map.color.logs_pane = "#FAFAFA"
        global_config_map.color.terminal_primary = "#FCFCFC"

        global_config_map.color.primary_label = "#FAFAFA"
        global_config_map.color.secondary_label = "#FAFAFA"
        global_config_map.color.success_label = "#FAFAFA"
        global_config_map.color.warning_label = "#FAFAFA"
        global_config_map.color.info_label = "#FAFAFA"
        global_config_map.color.error_label = "#FAFAFA"

        adapter = ClientConfigAdapter(global_config_map)

        style = Style.from_dict(
            {
                "output_field": "bg:#262626 #5FFFD7",
                "input_field": "bg:#1C1C1C #FFFFFF",
                "log_field": "bg:#121212 #FFFFFF",
                "header": "bg:#000000 #AAAAAA",
                "footer": "bg:#000000 #AAAAAA",
                "search": "bg:#000000 #93C36D",
                "search.current": "bg:#000000 #1CD085",
                "primary": "#5FFFD7",
                "warning": "#93C36D",
                "error": "#F5634A",
<<<<<<< HEAD
                "tab_button.focused": "bg:#5FFFD7 #121212",
                "tab_button": "bg:#FFFFFF #121212",
                "primary_label": "bg:#5FFFD7 #262626",
                "secondary_label": "bg:#FFFFFF #262626",
                "success_label": "bg:#5FFFD7 #262626",
                "warning_label": "bg:#FFFF00 #262626",
                "info_label": "bg:#5FD7FF #262626",
                "error_label": "bg:#FF0000 #262626"
=======
                "tab_button.focused": "bg:#010101 #333333",
                "tab_button": "bg:#FFFFFF #333333",
                "dialog": "bg:#171E2B",
                "dialog frame.label": "bg:#010101 #000000",
                "dialog.body": "bg:#000000 #010101",
                "dialog shadow": "bg:#171E2B",
                "button": "bg:#000000",
                "text-area": "bg:#000000 #010101",
                # Label bg and font color
                "primary-label": "bg:#5FFFD7 #333333",
                "secondary-label": "bg:#FFFFFF #333333",
                "success-label": "bg:#5FFFD7 #333333",
                "warning-label": "bg:#FFFF00 #333333",
                "info-label": "bg:#5FD7FF #333333",
                "error-label": "bg:#FF0000 #333333",

>>>>>>> 30753abb
            }
        )

        self.assertEqual(style.class_names_and_attrs, reset_style(config_map=adapter, save=False).class_names_and_attrs)

    def test_hex_to_ansi(self):
        self.assertEqual("#ansiblack", hex_to_ansi("#000000"))
        self.assertEqual("#ansired", hex_to_ansi("#FF0000"))
        self.assertEqual("#ansigreen", hex_to_ansi("#00FF00"))
        self.assertEqual("#ansiyellow", hex_to_ansi("#FFFF00"))
        self.assertEqual("#ansiblue", hex_to_ansi("#0000FF"))
        self.assertEqual("#ansimagenta", hex_to_ansi("#FF00FF"))
        self.assertEqual("#ansicyan", hex_to_ansi("#00FFFF"))
        self.assertEqual("#ansigray", hex_to_ansi("#F0F0F0"))

        self.assertEqual("#ansiyellow", hex_to_ansi("#FFFF00"))
        self.assertEqual("#ansiyellow", hex_to_ansi("#FFAA00"))
        self.assertEqual("#ansiyellow", hex_to_ansi("#FFFF00"))
        self.assertEqual("#ansired", hex_to_ansi("#FF1100"))

        self.assertEqual("#ansiyellow", hex_to_ansi("#ffff00"))
        self.assertEqual("#ansiyellow", hex_to_ansi("#ffaa00"))
        self.assertEqual("#ansiyellow", hex_to_ansi("#ffff00"))
        self.assertEqual("#ansired", hex_to_ansi("#ff1100"))

        self.assertEqual("#ansiyellow", hex_to_ansi("ffff00"))<|MERGE_RESOLUTION|>--- conflicted
+++ resolved
@@ -3,11 +3,8 @@
 
 from prompt_toolkit.styles import Style
 
-<<<<<<< HEAD
 from hummingbot.client.config.client_config_map import ClientConfigMap
 from hummingbot.client.config.config_helpers import ClientConfigAdapter
-=======
->>>>>>> 30753abb
 from hummingbot.client.ui.style import hex_to_ansi, load_style, reset_style
 
 
@@ -157,33 +154,21 @@
                 "primary": "#5FFFD7",
                 "warning": "#93C36D",
                 "error": "#F5634A",
-<<<<<<< HEAD
                 "tab_button.focused": "bg:#5FFFD7 #121212",
                 "tab_button": "bg:#FFFFFF #121212",
+                "dialog": "bg:#171E2B",
+                "dialog frame.label": "bg:#5FFFD7 #000000",
+                "dialog.body": "bg:#000000 #5FFFD7",
+                "dialog shadow": "bg:#171E2B",
+                "button": "bg:#000000",
+                "text-area": "bg:#000000 #5FFFD7",
+                # Label bg and font color
                 "primary_label": "bg:#5FFFD7 #262626",
                 "secondary_label": "bg:#FFFFFF #262626",
                 "success_label": "bg:#5FFFD7 #262626",
                 "warning_label": "bg:#FFFF00 #262626",
                 "info_label": "bg:#5FD7FF #262626",
                 "error_label": "bg:#FF0000 #262626"
-=======
-                "tab_button.focused": "bg:#010101 #333333",
-                "tab_button": "bg:#FFFFFF #333333",
-                "dialog": "bg:#171E2B",
-                "dialog frame.label": "bg:#010101 #000000",
-                "dialog.body": "bg:#000000 #010101",
-                "dialog shadow": "bg:#171E2B",
-                "button": "bg:#000000",
-                "text-area": "bg:#000000 #010101",
-                # Label bg and font color
-                "primary-label": "bg:#5FFFD7 #333333",
-                "secondary-label": "bg:#FFFFFF #333333",
-                "success-label": "bg:#5FFFD7 #333333",
-                "warning-label": "bg:#FFFF00 #333333",
-                "info-label": "bg:#5FD7FF #333333",
-                "error-label": "bg:#FF0000 #333333",
-
->>>>>>> 30753abb
             }
         )
 
